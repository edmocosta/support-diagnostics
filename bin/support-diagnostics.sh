--- conflicted
+++ resolved
@@ -15,11 +15,7 @@
 eshost="localhost:9200"
 targetNode='_local'
 repeat=1
-<<<<<<< HEAD
-interval=30
-=======
 interval=60
->>>>>>> 80ee63e4
 
 # pick up command line options
 while [ $# -gt 0 ]
@@ -217,91 +213,6 @@
 i=1
 while [ $i -le $repeat ]
     do
-<<<<<<< HEAD
-        if [ $i -eq 1 ]
-            then
-                idx=""
-            else
-                idx=".$i"
-        fi
-
-        echo "Collecting stats $i/$repeat"
-
-        date=`date  +%Y-%m-%d_%H_%M_%S`
-        echo "Getting _cluster/state"
-        curl -XGET "$eshost/_cluster/state?pretty" >> $outputdir/cluster_state.json$idx.$date 2> /dev/null
-
-        echo "Getting _cluster/stats"
-        curl -XGET "$eshost/_cluster/stats?pretty&human" >> $outputdir/cluster_stats.json$idx.$date 2> /dev/null
-
-        echo "Getting _cluster/health"
-        curl -XGET "$eshost/_cluster/health?pretty" >> $outputdir/cluster_health.json$idx.$date 2> /dev/null
-
-        echo "Getting _cluster/pending_tasks"
-        curl -XGET "$eshost/_cluster/pending_tasks?pretty&human" >> $outputdir/cluster_pending_tasks.json$idx.$date 2> /dev/null
-
-        echo "Getting _count"
-        curl -XGET "$eshost/_count?pretty" >> $outputdir/count.json$idx.$date 2> /dev/null
-
-        echo "Getting nodes info"
-        curl -XGET "$eshost/_nodes/?all&pretty&human" >> $outputdir/nodes.json$idx.$date 2> /dev/null
-
-        echo "Getting _nodes/hot_threads"
-        curl -XGET "$eshost/_nodes/hot_threads?threads=10" >> $outputdir/nodes_hot_threads.txt$idx.$date 2> /dev/null
-
-
-        #api calls that only work with 0.90
-        if [[ $esVersion =~ 0.90.* ]]; then
-            echo "Getting _nodes/stats"
-            curl -XGET "$eshost/_nodes/stats?all&pretty&human" >> $outputdir/nodes_stats.json$idx.$date 2> /dev/null
-
-            echo "Getting indices stats"
-            curl -XGET "$eshost/_stats?all&pretty&human" >> $outputdir/indices_stats.json$idx.$date 2> /dev/null
-
-        #api calls that only work with 1.0+
-        else
-            echo "Getting _nodes/stats"
-            curl -XGET "$eshost/_nodes/stats?pretty&human" >> $outputdir/nodes_stats.json$idx.$date 2> /dev/null
-
-            echo "Getting indices stats"
-            curl -XGET "$eshost/_stats?pretty&human" >> $outputdir/indices_stats.json$idx.$date 2> /dev/null
-
-            echo "Getting _cat/allocation"
-            curl -XGET "$eshost/_cat/allocation?v" >> $outputdir/allocation.txt$idx.$date 2> /dev/null
-
-            echo "Getting _cat/plugins"
-            curl -XGET "$eshost/_cat/plugins?v" >> $outputdir/plugins.txt$idx.$date 2> /dev/null
-
-            echo "Getting _cat/shards"
-            curl -XGET "$eshost/_cat/shards?v" >> $outputdir/cat_shards.txt$idx.$date 2> /dev/null
-
-            #api calls that only work with 1.1+
-            if [[ ! $esVersion =~ 1.0.* ]]; then
-                echo "Getting _recovery"
-                curl -XGET "$eshost/_recovery?detailed&pretty&human" >> $outputdir/recovery.json$idx.$date 2> /dev/null
-            #api calls that only work with 1.0
-            else
-                echo "Getting _cat/recovery"
-                curl -XGET "$eshost/_cat/recovery?v" >> $outputdir/cat_recovery.txt$idx.$date 2> /dev/null
-            fi
-        fi
-
-
-        echo "Running netstat"
-        if [ "$(uname)" == "Darwin" ]; then
-            netstat -an >> $outputdir/netstat$idx.$date.txt
-        elif [ "$(expr substr $(uname -s) 1 5)" == "Linux" ]; then
-            netstat -anp >> $outputdir/netstat$idx.$date.txt
-        fi
-
-        echo "Running top"
-        if [ "$(uname)" == "Darwin" ]; then
-            top -l 1 >> $outputdir/top$idx.$date.txt
-        elif [ "$(expr substr $(uname -s) 1 5)" == "Linux" ]; then
-            top -b -n1 >> $outputdir/top$idx.$date.txt
-        fi
-
-=======
         echo "Collecting stats $i/$repeat"
 
         timestamp=`date  +%Y%m%d-%H%M%S`
@@ -378,36 +289,22 @@
             top -b -n1 >> $outputdir/top.$timestamp.txt
         fi
 
->>>>>>> 80ee63e4
         echo "Running top with threads (Linux only)"
         if [ "$(uname)" == "Darwin" ]; then
             echo "This is a Mac.  Not running top -H."
         elif [ "$(expr substr $(uname -s) 1 5)" == "Linux" ]; then
-<<<<<<< HEAD
-            top -b -n1 -H >> $outputdir/top_threads$idx.$date.txt
-        fi
-
-        echo "Running ps"
-        ps -ef | grep elasticsearch >> $outputdir/elasticsearch-process$idx.$date.txt
-        i=$[i+1]
-=======
             top -b -n1 -H >> $outputdir/top_threads.$timestamp.txt
         fi
 
         echo "Running ps"
         ps -ef | grep elasticsearch >> $outputdir/elasticsearch-process.$timestamp.txt
 
->>>>>>> 80ee63e4
         if [ $i -lt $repeat ]
             then
                 echo "Sleeping $interval second(s)..."
                 sleep $interval
         fi
-<<<<<<< HEAD
-
-=======
         i=$[i+1]
->>>>>>> 80ee63e4
 done
 
 
