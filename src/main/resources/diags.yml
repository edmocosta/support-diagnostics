--- conflicted
+++ resolved
@@ -111,20 +111,6 @@
     major-5:
       # count 11 - 3 override = 9
       minor-0:
-<<<<<<< HEAD
-        allocation_explain: "/_cluster/allocation/explain?pretty"
-        allocation_explain_disk: "/_cluster/allocation/explain?include_disk_info=true&pretty"
-        fielddata_stats: "/_nodes/stats/indices/fielddata?level=shards&pretty=true&fields=*" #override
-        ml_anomaly_detectors: "/_xpack/ml/anomaly_detectors?pretty"
-        ml_datafeeds: "/_xpack/ml/datafeeds?pretty"
-        ml_stats: "/_xpack/ml/anomaly_detectors/_stats?pretty"
-        pipelines: "/_ingest/pipeline/*?pretty&human"
-        security_users: "/_xpack/security/user?pretty" #override
-        security_roles: "/_xpack/security/role?pretty" #override
-        security_role_mappings: "/_xpack/security/role_mapping?pretty"
-        xpack: "/_xpack/usage?pretty&human"
-    # total: 52
-=======
         allocation_explain: "_cluster/allocation/explain?pretty"
         allocation_explain_disk: "_cluster/allocation/explain?include_disk_info=true&pretty"
         fielddata_stats: "_nodes/stats/indices/fielddata?level=shards&pretty=true&fields=*"
@@ -142,7 +128,6 @@
         cat_indices: "_cat/indices?v&s=index"
         cat_segments: "_cat/segments?v&s=index"
         cat_shards: "_cat/shards?v&s=index"
->>>>>>> a4f559af
 
     major-6:
       minor-0:
@@ -163,19 +148,12 @@
       #total 57
 
       minor-5:
-<<<<<<< HEAD
-        # count 2
-        rollup_index_caps: "/*/_xpack/rollup/data"
-        security_priv: "/_xpack/security/privilege?pretty"
-     # total 59
-=======
         rollup_index_caps: "*/_xpack/rollup/data"
         security_priv: "_xpack/security/privilege?pretty"
         ccr_stats: "_ccr/stats?pretty"
         ccr_autofollow_patterns: "/_ccr/auto_follow?pretty"
       minor-7:
         ccr_follower_info: "_all/_ccr/info?pretty"
->>>>>>> a4f559af
 
 elastic-threads:
   nodes: "/_nodes?pretty&human"
